[versions]
<<<<<<< HEAD
compose = "1.2.0-alpha01"
composesnapshot = "8139767" # a single character = no snapshot
=======
compose = "1.2.0-alpha02"
composesnapshot = "-" # a single character = no snapshot
>>>>>>> d57ffbf3

# gradlePlugin and lint need to be updated together
gradlePlugin = "7.1.0"
lint = "30.0.3"

ktlint = "0.42.1"
kotlin = "1.6.10"
coroutines = "1.5.2"
okhttp = "3.12.13"
coil = "1.3.2"

androidxtest = "1.4.0"
androidxnavigation = "2.4.0"

[libraries]
compose-ui-ui = { module = "androidx.compose.ui:ui", version.ref = "compose" }
compose-ui-util = { module = "androidx.compose.ui:ui-util", version.ref = "compose" }
compose-ui-tooling = { module = "androidx.compose.ui:ui-tooling", version.ref = "compose" }
compose-ui-test-junit4 = { module = "androidx.compose.ui:ui-test-junit4", version.ref = "compose" }
compose-ui-test-manifest = { module = "androidx.compose.ui:ui-test-manifest", version.ref = "compose" }
compose-foundation-foundation = { module = "androidx.compose.foundation:foundation", version.ref = "compose" }
compose-foundation-layout = { module = "androidx.compose.foundation:foundation-layout", version.ref = "compose" }
compose-material-material = { module = "androidx.compose.material:material", version.ref = "compose" }
compose-material-iconsext = { module = "androidx.compose.material:material-icons-extended", version.ref = "compose" }
compose-animation-animation = { module = "androidx.compose.animation:animation", version.ref = "compose" }

snapper = "dev.chrisbanes.snapper:snapper:0.1.2"

android-gradlePlugin = { module = "com.android.tools.build:gradle", version.ref = "gradlePlugin" }
gradleMavenPublishPlugin = "com.vanniktech:gradle-maven-publish-plugin:0.17.0"
metalavaGradle = "me.tylerbwong.gradle:metalava-gradle:0.1.9"

glide = "com.github.bumptech.glide:glide:4.12.0"

kotlin-stdlib = { module = "org.jetbrains.kotlin:kotlin-stdlib", version.ref = "kotlin" }
kotlin-stdlibJdk8 = { module = "org.jetbrains.kotlin:kotlin-stdlib-jdk8", version.ref = "kotlin" }
kotlin-gradlePlugin = { module = "org.jetbrains.kotlin:kotlin-gradle-plugin", version.ref = "kotlin" }
kotlin-reflect = { module = "org.jetbrains.kotlin:kotlin-reflect", version.ref = "kotlin" }
kotlin-metadataJvm = "org.jetbrains.kotlinx:kotlinx-metadata-jvm:0.3.0"

kotlin-coroutines-android = { module = "org.jetbrains.kotlinx:kotlinx-coroutines-android", version.ref = "coroutines" }
kotlin-coroutines-test = { module = "org.jetbrains.kotlinx:kotlinx-coroutines-test", version.ref = "coroutines" }

dokka = "org.jetbrains.dokka:dokka-gradle-plugin:1.5.0"

okhttp-okhttp = { module = "com.squareup.okhttp3:okhttp", version.ref = "okhttp" }
okhttp-mockWebServer = { module = "com.squareup.okhttp3:mockwebserver", version.ref = "okhttp" }

coil-coil = { module = "io.coil-kt:coil", version.ref = "coil" }
coil-gif = { module = "io.coil-kt:coil-gif", version.ref = "coil" }
coil-compose = { module = "io.coil-kt:coil-compose", version.ref = "coil" }

androidx-appcompat = "androidx.appcompat:appcompat:1.4.1"
androidx-core = "androidx.core:core-ktx:1.8.0-SNAPSHOT"
androidx-activity-compose = "androidx.activity:activity-compose:1.4.0"
androidx-fragment = "androidx.fragment:fragment-ktx:1.4.0"
androidx-dynamicanimation = "androidx.dynamicanimation:dynamicanimation-ktx:1.0.0-alpha03"
androidx-lifecycle-runtime = "androidx.lifecycle:lifecycle-runtime-ktx:2.4.0"
androidx-lifecycle-viewmodel-compose = "androidx.lifecycle:lifecycle-viewmodel-compose:2.4.0"

androidx-navigation-compose = { module = "androidx.navigation:navigation-compose", version.ref = "androidxnavigation" }
androidx-navigation-testing = { module = "androidx.navigation:navigation-testing", version.ref = "androidxnavigation" }

napier = "io.github.aakira:napier:1.4.1"

androidx-test-core = { module = "androidx.test:core-ktx", version.ref = "androidxtest" }
androidx-test-runner = { module = "androidx.test:runner", version.ref = "androidxtest" }
androidx-test-rules = { module = "androidx.test:rules", version.ref = "androidxtest" }
androidx-test-orchestrator = { module = "androidx.test:orchestrator", version.ref = "androidxtest" }
androidx-test-uiAutomator = "androidx.test.uiautomator:uiautomator:2.2.0"
androidx-test-espressoWeb = "androidx.test.espresso:espresso-web:3.4.0"

junit = "junit:junit:4.13"
truth = "com.google.truth:truth:1.1.2"
robolectric = "org.robolectric:robolectric:4.5.1"

affectedmoduledetector = "com.dropbox.affectedmoduledetector:affectedmoduledetector:0.1.2"

android-tools-build-gradle = { module = "com.android.tools.build:gradle", version.ref = "gradlePlugin" }
android-tools-lint-lint = { module = "com.android.tools.lint:lint", version.ref = "lint" }
android-tools-lint-api = { module = "com.android.tools.lint:lint-api", version.ref = "lint" }
android-tools-lint-tests = { module = "com.android.tools.lint:lint-tests", version.ref = "lint" }<|MERGE_RESOLUTION|>--- conflicted
+++ resolved
@@ -1,11 +1,6 @@
 [versions]
-<<<<<<< HEAD
-compose = "1.2.0-alpha01"
+compose = "1.2.0-alpha02"
 composesnapshot = "8139767" # a single character = no snapshot
-=======
-compose = "1.2.0-alpha02"
-composesnapshot = "-" # a single character = no snapshot
->>>>>>> d57ffbf3
 
 # gradlePlugin and lint need to be updated together
 gradlePlugin = "7.1.0"
